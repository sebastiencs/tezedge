--- conflicted
+++ resolved
@@ -491,14 +491,6 @@
     image: simplestakingcom/tezedge-ci-builder:latest
     pull: if-not-exists
     user: root
-<<<<<<< HEAD
-    volumes:
-      - name: tests
-        path: /tests
-      - name: ids
-        path: /home/appuser/.ssh
-=======
->>>>>>> 1e2a779e
     environment:
       SODIUM_USE_PKG_CONFIG: 1
       RUST_BACKTRACE: 1
@@ -2777,11 +2769,7 @@
   - delphinet-big-offline-tests
   - edo2net-offline-tests
   - mainnet-offline-tests
-<<<<<<< HEAD
   - florencenet-offline-tests
-  - carthagenet-legacy-offline-tests
-=======
->>>>>>> 1e2a779e
 
 ##############################################################################################################
 # This pipeline builds a docker image and pushes it to docker HUB - (versioned/tagged) from master/release
@@ -2841,10 +2829,5 @@
   - connect-from-different-network-test
   - delphinet-big-offline-tests
   - edo2net-offline-tests
-<<<<<<< HEAD
   - mainnet-offline-tests
-  - florencenet-offline-tests
-  - carthagenet-legacy-offline-tests
-=======
-  - mainnet-offline-tests
->>>>>>> 1e2a779e
+  - florencenet-offline-tests