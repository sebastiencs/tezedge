// Copyright (c) SimpleStaking, Viable Systems and Tezedge Contributors
// SPDX-License-Identifier: MIT

//! Implementation of a repository that is accessed through IPC calls.
//! It is used by read-only protocol runners to be able to access the in-memory context
//! owned by the writable protocol runner.

use std::{borrow::Cow, path::Path, sync::Arc};

use crypto::hash::ContextHash;
use slog::{error, info};
use tezos_timing::RepositoryMemoryUsage;
use thiserror::Error;

use crate::persistent::{DBError, Flushable, Persistable};
use crate::working_tree::shape::{ShapeError, ShapeId, ShapeStrings};
use crate::working_tree::storage::{DirEntryId, Storage};
use crate::working_tree::string_interner::{StringId, StringInterner};
use crate::ContextValue;
use crate::{
    ffi::TezedgeIndexError, gc::NotGarbageCollected, persistent::KeyValueStoreBackend, ObjectHash,
};

pub struct ReadonlyIpcBackend {
    client: IpcContextClient,
    hashes: HashValueStore,
}

// TODO - TE-261: quick hack to make the initializer happy, but must be fixed.
// Probably needs a separate thread for the controller, and communication
// should happen through a channel.
unsafe impl Send for ReadonlyIpcBackend {}
unsafe impl Sync for ReadonlyIpcBackend {}

impl ReadonlyIpcBackend {
    /// Connects the IPC backend to a socket in `socket_path`. This operation is blocking.
    /// Will wait for a few seconds if the socket file is not found yet.
    pub fn try_connect<P: AsRef<Path>>(socket_path: P) -> Result<Self, IpcError> {
        let client = IpcContextClient::try_connect(socket_path)?;
        Ok(Self {
            client,
            hashes: HashValueStore::new(None),
        })
    }
}

impl NotGarbageCollected for ReadonlyIpcBackend {}

impl KeyValueStoreBackend for ReadonlyIpcBackend {
    fn write_batch(&mut self, _batch: Vec<(HashId, Arc<[u8]>)>) -> Result<(), DBError> {
        // This context is readonly
        Ok(())
    }

    fn contains(&self, hash_id: HashId) -> Result<bool, DBError> {
        if let Some(hash_id) = hash_id.get_readonly_id()? {
            self.hashes.contains(hash_id).map_err(Into::into)
        } else {
            self.client
                .contains_object(hash_id)
                .map_err(|reason| DBError::IpcAccessError { reason })
        }
    }

    fn put_context_hash(&mut self, _hash_id: HashId) -> Result<(), DBError> {
        // This context is readonly
        Ok(())
    }

    fn get_context_hash(&self, context_hash: &ContextHash) -> Result<Option<HashId>, DBError> {
        self.client
            .get_context_hash_id(context_hash)
            .map_err(|reason| DBError::IpcAccessError { reason })
    }

    fn get_hash(&self, hash_id: HashId) -> Result<Option<Cow<ObjectHash>>, DBError> {
        if let Some(hash_id) = hash_id.get_readonly_id()? {
            Ok(self.hashes.get_hash(hash_id)?.map(Cow::Borrowed))
        } else {
            self.client
                .get_hash(hash_id)
                .map_err(|reason| DBError::IpcAccessError { reason })
        }
    }

    fn get_value(&self, hash_id: HashId) -> Result<Option<Cow<[u8]>>, DBError> {
        if let Some(hash_id) = hash_id.get_readonly_id()? {
            Ok(self.hashes.get_value(hash_id)?.map(Cow::Borrowed))
        } else {
            self.client
                .get_value(hash_id)
                .map_err(|reason| DBError::IpcAccessError { reason })
        }
    }

    fn get_vacant_object_hash(&mut self) -> Result<VacantObjectHash, DBError> {
        self.hashes
            .get_vacant_object_hash()?
            .set_readonly_runner()
            .map_err(Into::into)
    }

    fn clear_objects(&mut self) -> Result<(), DBError> {
        self.hashes.clear();
        Ok(())
    }

    fn memory_usage(&self) -> RepositoryMemoryUsage {
        self.hashes.get_memory_usage()
    }

    fn get_shape(&self, shape_id: ShapeId) -> Result<ShapeStrings, DBError> {
        let res = self
            .client
            .get_shape(shape_id)
            .map_err(|reason| DBError::IpcAccessError { reason });

        // eprintln!("GET_SHAPE RESULT {:?}", res);

        res.map(ShapeStrings::Owned)
    }

    fn make_shape(
        &mut self,
        _dir: &[(StringId, DirEntryId)],
        _storage: &Storage,
    ) -> Result<Option<ShapeId>, DBError> {
        Ok(None)
    }

    fn get_str(&self, _: StringId) -> Option<&str> {
        None
    }

    fn update_strings(&mut self, _string_interner: &StringInterner) -> Result<(), DBError> {
        Ok(())
    }
}

impl Flushable for ReadonlyIpcBackend {
    fn flush(&self) -> Result<(), anyhow::Error> {
        Ok(())
    }
}

impl Persistable for ReadonlyIpcBackend {
    fn is_persistent(&self) -> bool {
        false
    }
}

// IPC communication

use std::{cell::RefCell, time::Duration};

use ipc::{IpcClient, IpcError, IpcReceiver, IpcSender, IpcServer};
use serde::{Deserialize, Serialize};
use slog::{warn, Logger};
use strum_macros::IntoStaticStr;

use super::{in_memory::HashValueStore, HashId, VacantObjectHash};

/// This request is generated by a readonly protool runner and is received by the writable protocol runner.
#[derive(Clone, Serialize, Deserialize, Debug, IntoStaticStr)]
enum ContextRequest {
    GetContextHashId(ContextHash),
    GetHash(HashId),
    GetValue(HashId),
    GetShape(ShapeId),
    ContainsObject(HashId),
    ShutdownCall, // TODO: is this required?
}

/// This is generated as a response to the `ContextRequest` command.
#[derive(Serialize, Deserialize, Debug, IntoStaticStr)]
enum ContextResponse {
    GetContextHashResponse(Result<Option<ObjectHash>, String>),
    GetContextHashIdResponse(Result<Option<HashId>, String>),
    GetValueResponse(Result<Option<ContextValue>, String>),
    GetShapeResponse(Result<Vec<String>, String>),
    ContainsObjectResponse(Result<bool, String>),
    ShutdownResult,
}

#[derive(Error, Debug)]
pub enum ContextError {
    #[error("Context get object error: {reason}")]
    GetValueError { reason: String },
<<<<<<< HEAD
    #[fail(display = "Context get shape error: {}", reason)]
    GetShapeError { reason: String },
    #[fail(display = "Context contains object error: {}", reason)]
=======
    #[error("Context contains object error: {reason}")]
>>>>>>> 49e6c575
    ContainsObjectError { reason: String },
    #[error("Context get hash id error: {reason}")]
    GetContextHashIdError { reason: String },
    #[error("Context get hash error: {reason}")]
    GetContextHashError { reason: String },
}

#[derive(Error, Debug)]
pub enum IpcContextError {
    #[error("Could not obtain a read lock to the TezEdge index")]
    TezedgeIndexReadLockError,
    #[error("IPC error: {reason}")]
    IpcError { reason: IpcError },
}

impl From<TezedgeIndexError> for IpcContextError {
    fn from(_: TezedgeIndexError) -> Self {
        Self::TezedgeIndexReadLockError
    }
}

impl From<IpcError> for IpcContextError {
    fn from(error: IpcError) -> Self {
        IpcContextError::IpcError { reason: error }
    }
}

/// Errors generated by `protocol_runner`.
#[derive(Error, Debug)]
pub enum ContextServiceError {
    /// Generic IPC communication error. See `reason` for more details.
    #[error("IPC error: {reason}")]
    IpcError { reason: IpcError },
    /// Tezos protocol error.
    #[error("Protocol error: {reason}")]
    ContextError { reason: ContextError },
    /// Unexpected message was received from IPC channel
    #[error("Received unexpected message: {message}")]
    UnexpectedMessage { message: &'static str },
    /// Lock error
    #[error("Lock error: {message:?}")]
    LockPoisonError { message: String },
}

impl<T> From<std::sync::PoisonError<T>> for ContextServiceError {
    fn from(source: std::sync::PoisonError<T>) -> Self {
        Self::LockPoisonError {
            message: source.to_string(),
        }
    }
}

impl slog::Value for ContextServiceError {
    fn serialize(
        &self,
        _record: &slog::Record,
        key: slog::Key,
        serializer: &mut dyn slog::Serializer,
    ) -> slog::Result {
        serializer.emit_arguments(key, &format_args!("{}", self))
    }
}

impl From<IpcError> for ContextServiceError {
    fn from(error: IpcError) -> Self {
        ContextServiceError::IpcError { reason: error }
    }
}

impl From<ContextError> for ContextServiceError {
    fn from(error: ContextError) -> Self {
        ContextServiceError::ContextError { reason: error }
    }
}

/// IPC context server that listens for new connections.
pub struct IpcContextListener(IpcServer<ContextRequest, ContextResponse>);

pub struct ContextIncoming<'a> {
    listener: &'a mut IpcContextListener,
}

struct IpcClientIO {
    rx: IpcReceiver<ContextResponse>,
    tx: IpcSender<ContextRequest>,
}

struct IpcServerIO {
    rx: IpcReceiver<ContextRequest>,
    tx: IpcSender<ContextResponse>,
}

/// Encapsulate IPC communication.
pub struct IpcContextClient {
    io: RefCell<IpcClientIO>,
}

pub struct IpcContextServer {
    io: RefCell<IpcServerIO>,
}

/// IPC context client for readers.
impl IpcContextClient {
    const TIMEOUT: Duration = Duration::from_secs(180);

    pub fn try_connect<P: AsRef<Path>>(socket_path: P) -> Result<Self, IpcError> {
        // TODO - TE-261: do this in a better way
        for _ in 0..5 {
            if socket_path.as_ref().exists() {
                break;
            }
            std::thread::sleep(Duration::from_secs(1));
        }
        let ipc_client: IpcClient<ContextResponse, ContextRequest> = IpcClient::new(socket_path);
        let (rx, tx) = ipc_client.connect()?;
        let io = RefCell::new(IpcClientIO { rx, tx });
        Ok(Self { io })
    }

    /// Get object by hash id
    pub fn get_value(&self, hash_id: HashId) -> Result<Option<Cow<[u8]>>, ContextServiceError> {
        let mut io = self.io.borrow_mut();
        io.tx.send(&ContextRequest::GetValue(hash_id))?;

        // this might take a while, so we will use unusually long timeout
        match io
            .rx
            .try_receive(Some(Self::TIMEOUT), Some(IpcContextListener::IO_TIMEOUT))?
        {
            ContextResponse::GetValueResponse(result) => result
                .map(|h| h.map(Cow::Owned))
                .map_err(|err| ContextError::GetValueError { reason: err }.into()),
            message => Err(ContextServiceError::UnexpectedMessage {
                message: message.into(),
            }),
        }
    }

    /// Check if object with hash id exists
    pub fn contains_object(&self, hash_id: HashId) -> Result<bool, ContextServiceError> {
        let mut io = self.io.borrow_mut();
        io.tx.send(&ContextRequest::ContainsObject(hash_id))?;

        // this might take a while, so we will use unusually long timeout
        match io
            .rx
            .try_receive(Some(Self::TIMEOUT), Some(IpcContextListener::IO_TIMEOUT))?
        {
            ContextResponse::ContainsObjectResponse(result) => {
                result.map_err(|err| ContextError::ContainsObjectError { reason: err }.into())
            }
            message => Err(ContextServiceError::UnexpectedMessage {
                message: message.into(),
            }),
        }
    }

    /// Check if object with hash id exists
    pub fn get_context_hash_id(
        &self,
        context_hash: &ContextHash,
    ) -> Result<Option<HashId>, ContextServiceError> {
        let mut io = self.io.borrow_mut();
        io.tx
            .send(&ContextRequest::GetContextHashId(context_hash.clone()))?;

        // this might take a while, so we will use unusually long timeout
        match io
            .rx
            .try_receive(Some(Self::TIMEOUT), Some(IpcContextListener::IO_TIMEOUT))?
        {
            ContextResponse::GetContextHashIdResponse(result) => {
                result.map_err(|err| ContextError::GetContextHashIdError { reason: err }.into())
            }
            message => Err(ContextServiceError::UnexpectedMessage {
                message: message.into(),
            }),
        }
    }

    /// Check if object with hash id exists
    pub fn get_hash(
        &self,
        hash_id: HashId,
    ) -> Result<Option<Cow<ObjectHash>>, ContextServiceError> {
        let mut io = self.io.borrow_mut();
        io.tx.send(&ContextRequest::GetHash(hash_id))?;

        // this might take a while, so we will use unusually long timeout
        match io
            .rx
            .try_receive(Some(Self::TIMEOUT), Some(IpcContextListener::IO_TIMEOUT))?
        {
            ContextResponse::GetContextHashResponse(result) => result
                .map(|h| h.map(Cow::Owned))
                .map_err(|err| ContextError::GetContextHashError { reason: err }.into()),
            message => Err(ContextServiceError::UnexpectedMessage {
                message: message.into(),
            }),
        }
    }

    /// Get object by hash id
    pub fn get_shape(&self, shape_id: ShapeId) -> Result<Vec<String>, ContextServiceError> {
        let mut io = self.io.borrow_mut();
        io.tx.send(&ContextRequest::GetShape(shape_id))?;

        // this might take a while, so we will use unusually long timeout
        match io
            .rx
            .try_receive(Some(Self::TIMEOUT), Some(IpcContextListener::IO_TIMEOUT))?
        {
            ContextResponse::GetShapeResponse(result) => result
                // .map()
                .map_err(|err| ContextError::GetShapeError { reason: err }.into()),
            message => Err(ContextServiceError::UnexpectedMessage {
                message: message.into(),
            }),
        }
    }
}

impl<'a> Iterator for ContextIncoming<'a> {
    type Item = Result<IpcContextServer, IpcError>;
    fn next(&mut self) -> Option<Result<IpcContextServer, IpcError>> {
        Some(self.listener.accept())
    }
}

impl IpcContextListener {
    const IO_TIMEOUT: Duration = Duration::from_secs(180);

    /// Create new IPC endpoint
    pub fn try_new<P: AsRef<Path>>(socket_path: P) -> Result<Self, IpcError> {
        // Remove file first, otherwise bind will fail.
        std::fs::remove_file(&socket_path).ok();

        Ok(IpcContextListener(IpcServer::bind_path(socket_path)?))
    }

    /// Start accepting incoming IPC connections.
    ///
    /// Returns an [`ipc context server`](IpcContextServer) if new IPC channel is successfully created.
    /// This is a blocking operation.
    pub fn accept(&mut self) -> Result<IpcContextServer, IpcError> {
        let (rx, tx) = self.0.accept()?;

        Ok(IpcContextServer {
            io: RefCell::new(IpcServerIO { rx, tx }),
        })
    }

    /// Returns an iterator over the connections being received on this context IPC listener.
    pub fn incoming(&mut self) -> ContextIncoming<'_> {
        ContextIncoming { listener: self }
    }

    /// Starts accepting connections.
    ///
    /// A new thread is launched to serve each connection.
    pub fn handle_incoming_connections(&mut self, log: &Logger) {
        for connection in self.incoming() {
            match connection {
                Err(err) => {
                    error!(&log, "Error accepting IPC connection"; "reason" => format!("{:?}", err))
                }
                Ok(server) => {
                    info!(
                        &log,
                        "IpcContextServer accepted new IPC connection for context"
                    );
                    let log_inner = log.clone();
                    if let Err(spawn_error) = std::thread::Builder::new()
                        .name("ctx-ipc-server-thread".to_string())
                        .spawn(move || {
                            info!(&log_inner, "IpcContextServer start processing requests",);

                            if let Err(err) = server.process_context_requests(&log_inner) {
                                error!(
                                    &log_inner,
                                    "Error when processing context IPC requests";
                                    "reason" => format!("{:?}", err),
                                );
                            }
                        })
                    {
                        error!(
                            &log,
                            "Failed to spawn thread to IpcContextServer";
                            "reason" => spawn_error,
                        );
                    }

                    info!(&log, "IpcContextServer spawned new thread",);
                }
            }
        }
    }
}

impl IpcContextServer {
    /// Listen to new connections from context readers.
    /// Begin receiving commands from context readers until `ShutdownCall` command is received.
    pub fn process_context_requests(&self, log: &Logger) -> Result<(), IpcContextError> {
        let mut io = self.io.borrow_mut();
        loop {
            let cmd = io.rx.receive()?;

            match cmd {
                ContextRequest::GetValue(hash) => match crate::ffi::get_context_index()? {
                    None => io.tx.send(&ContextResponse::GetValueResponse(Err(
                        "Context index unavailable".to_owned(),
                    )))?,
                    Some(index) => {
                        let res = index
                            .fetch_object_bytes(hash)
                            .map_err(|err| format!("Context error: {:?}", err));
                        io.tx.send(&ContextResponse::GetValueResponse(res))?;
                    }
                },
                ContextRequest::GetShape(shape_id) => match crate::ffi::get_context_index()? {
                    None => io.tx.send(&ContextResponse::GetShapeResponse(Err(
                        "Context index unavailable".to_owned(),
                    )))?,
                    Some(index) => {
                        let res = index
                            .repository
                            .read()
                            .map_err(|_| ContextError::GetShapeError {
                                reason: "Fail to get repo".to_string(),
                            })
                            .and_then(|repo| {
                                let shape = repo.get_shape(shape_id).map_err(|_| {
                                    ContextError::GetShapeError {
                                        reason: "Fail to get shape".to_string(),
                                    }
                                })?;

                                match shape {
                                    ShapeStrings::Ids(slice) => slice
                                        .iter()
                                        .map(|s| {
                                            repo.get_str(*s)
                                                .ok_or_else(|| ContextError::GetShapeError {
                                                    reason: format!("String not found"),
                                                })
                                                .map(|s| s.to_string())
                                        })
                                        .collect(),
                                    ShapeStrings::Owned(_) => Err(ContextError::GetShapeError {
                                        reason: "Should receive slice".to_string(),
                                    }),
                                }
                            })
                            .map_err(|err| format!("Context error: {:?}", err));

                        io.tx.send(&ContextResponse::GetShapeResponse(res))?;
                    }
                },
                ContextRequest::ContainsObject(hash) => match crate::ffi::get_context_index()? {
                    None => io.tx.send(&ContextResponse::GetValueResponse(Err(
                        "Context index unavailable".to_owned(),
                    )))?,
                    Some(index) => {
                        let res = index
                            .contains(hash)
                            .map_err(|err| format!("Context error: {:?}", err));
                        io.tx.send(&ContextResponse::ContainsObjectResponse(res))?;
                    }
                },

                ContextRequest::ShutdownCall => {
                    if let Err(e) = io.tx.send(&ContextResponse::ShutdownResult) {
                        warn!(log, "Failed to send shutdown response"; "reason" => format!("{}", e));
                    }

                    break;
                }
                ContextRequest::GetContextHashId(context_hash) => {
                    match crate::ffi::get_context_index()? {
                        None => io.tx.send(&ContextResponse::GetContextHashIdResponse(Err(
                            "Context index unavailable".to_owned(),
                        )))?,
                        Some(index) => {
                            let res = index
                                .fetch_context_hash_id(&context_hash)
                                .map_err(|err| format!("Context error: {:?}", err));

                            io.tx
                                .send(&ContextResponse::GetContextHashIdResponse(res))?;
                        }
                    }
                }
                ContextRequest::GetHash(hash_id) => match crate::ffi::get_context_index()? {
                    None => io.tx.send(&ContextResponse::GetContextHashResponse(Err(
                        "Context index unavailable".to_owned(),
                    )))?,
                    Some(index) => {
                        let res = index
                            .fetch_hash(hash_id)
                            .map_err(|err| format!("Context error: {:?}", err));

                        io.tx.send(&ContextResponse::GetContextHashResponse(res))?;
                    }
                },
            }
        }

        Ok(())
    }
}<|MERGE_RESOLUTION|>--- conflicted
+++ resolved
@@ -186,13 +186,9 @@
 pub enum ContextError {
     #[error("Context get object error: {reason}")]
     GetValueError { reason: String },
-<<<<<<< HEAD
-    #[fail(display = "Context get shape error: {}", reason)]
+    #[error("Context get shape error: {reason}")]
     GetShapeError { reason: String },
-    #[fail(display = "Context contains object error: {}", reason)]
-=======
     #[error("Context contains object error: {reason}")]
->>>>>>> 49e6c575
     ContainsObjectError { reason: String },
     #[error("Context get hash id error: {reason}")]
     GetContextHashIdError { reason: String },
