--- conflicted
+++ resolved
@@ -1293,1141 +1293,586 @@
     }
 }
 
-#[cfg(test)]
-mod tests {
-    use std::convert::TryFrom;
-
-    use tezos_timing::SerializeStats;
-
-    use crate::kv_store::persistent::PersistentConfiguration;
-    use crate::persistent::KeyValueStoreBackend;
-    use crate::working_tree::string_interner::StringInterner;
-    use crate::{
-        hash::hash_object, kv_store::persistent::Persistent, working_tree::storage::DirectoryId,
-    };
-
-    use super::*;
-
-<<<<<<< HEAD
-    // #[test]
-    // fn test_serialize() {
-    //     let mut storage = Storage::new();
-    //     let mut strings = StringInterner::default();
-    //     let mut repo = Persistent::try_new(None, true).unwrap();
-    //     let mut stats = SerializeStats::default();
-    //     let mut batch = Vec::new();
-    //     let mut older_objects = Vec::new();
-    //     let fake_hash_id = HashId::try_from(1).unwrap();
-
-    //     let offset = repo.synchronize_data(&[], &[0, 0, 0, 0, 0, 0]).unwrap();
-
-    //     // Test Object::Directory
-
-    //     let dir_id = DirectoryId::empty();
-    //     let dir_id = storage
-    //         .dir_insert(
-    //             dir_id,
-    //             "a",
-    //             DirEntry::new_commited(DirEntryKind::Blob, None, None).with_offset(1.into()),
-    //             &mut strings,
-    //             &repo,
-    //         )
-    //         .unwrap();
-    //     let dir_id = storage
-    //         .dir_insert(
-    //             dir_id,
-    //             "bab",
-    //             DirEntry::new_commited(DirEntryKind::Blob, None, None).with_offset(1.into()),
-    //             &mut strings,
-    //             &repo,
-    //         )
-    //         .unwrap();
-    //     let dir_id = storage
-    //         .dir_insert(
-    //             dir_id,
-    //             "0aaaaaaaaaaaaaaaaaaaaaaaaaaaaaaaaaaaaaaaaaaaaaaaaaa",
-    //             DirEntry::new_commited(DirEntryKind::Blob, None, None).with_offset(1.into()),
-    //             &mut strings,
-    //             &repo,
-    //         )
-    //         .unwrap();
-
-    //     let mut bytes = Vec::with_capacity(1024);
-    //     let offset = serialize_object(
-    //         &Object::Directory(dir_id),
-    //         fake_hash_id,
-    //         &mut bytes,
-    //         &storage,
-    //         &strings,
-    //         &mut stats,
-    //         &mut batch,
-    //         &mut older_objects,
-    //         &mut repo,
-    //         offset,
-    //     )
-    //     .unwrap();
-
-    //     let object =
-    //         deserialize_object(&bytes, offset.unwrap(), &mut storage, &mut strings, &repo).unwrap();
-
-    //     if let Object::Directory(object) = object {
-    //         assert_eq!(
-    //             storage.get_owned_dir(dir_id, &mut strings, &repo).unwrap(),
-    //             storage.get_owned_dir(object, &mut strings, &repo).unwrap()
-    //         )
-    //     } else {
-    //         panic!();
-    //     }
-
-    //     // Test Object::Directory (Shaped)
-
-    //     let dir_id = DirectoryId::empty();
-    //     let dir_id = storage
-    //         .dir_insert(
-    //             dir_id,
-    //             "a",
-    //             DirEntry::new_commited(DirEntryKind::Blob, None, None).with_offset(1.into()),
-    //             &mut strings,
-    //             &repo,
-    //         )
-    //         .unwrap();
-    //     let dir_id = storage
-    //         .dir_insert(
-    //             dir_id,
-    //             "bab",
-    //             DirEntry::new_commited(DirEntryKind::Blob, None, None).with_offset(2.into()),
-    //             &mut strings,
-    //             &repo,
-    //         )
-    //         .unwrap();
-    //     let dir_id = storage
-    //         .dir_insert(
-    //             dir_id,
-    //             "0aa",
-    //             DirEntry::new_commited(DirEntryKind::Blob, None, None).with_offset(3.into()),
-    //             &mut strings,
-    //             &repo,
-    //         )
-    //         .unwrap();
-
-    //     let offset = repo.synchronize_data(&[], &bytes).unwrap();
-    //     bytes.clear();
-
-    //     let mut bytes = Vec::with_capacity(1024);
-    //     let offset = serialize_object(
-    //         &Object::Directory(dir_id),
-    //         fake_hash_id,
-    //         &mut bytes,
-    //         &storage,
-    //         &strings,
-    //         &mut stats,
-    //         &mut batch,
-    //         &mut older_objects,
-    //         &mut repo,
-    //         offset,
-    //     )
-    //     .unwrap();
-
-    //     let object =
-    //         deserialize_object(&bytes, offset.unwrap(), &mut storage, &mut strings, &repo).unwrap();
-
-    //     if let Object::Directory(object) = object {
-    //         assert_eq!(
-    //             storage.get_owned_dir(dir_id, &mut strings, &repo).unwrap(),
-    //             storage.get_owned_dir(object, &mut strings, &repo).unwrap()
-    //         )
-    //     } else {
-    //         panic!();
-    //     }
-
-    //     // Test Object::Directory (Shaped)
-
-    //     let dir_id = DirectoryId::empty();
-    //     let dir_id = storage
-    //         .dir_insert(
-    //             dir_id,
-    //             "a1",
-    //             DirEntry::new_commited(DirEntryKind::Blob, None, None).with_offset(1.into()),
-    //             &mut strings,
-    //             &repo,
-    //         )
-    //         .unwrap();
-    //     let dir_id = storage
-    //         .dir_insert(
-    //             dir_id,
-    //             "bab1",
-    //             DirEntry::new_commited(DirEntryKind::Blob, None, None).with_offset(2.into()),
-    //             &mut strings,
-    //             &repo,
-    //         )
-    //         .unwrap();
-    //     let dir_id = storage
-    //         .dir_insert(
-    //             dir_id,
-    //             "0aa1",
-    //             DirEntry::new_commited(DirEntryKind::Blob, None, None).with_offset(3.into()),
-    //             &mut strings,
-    //             &repo,
-    //         )
-    //         .unwrap();
-
-    //     let offset = repo.synchronize_data(&[], &bytes).unwrap();
-    //     bytes.clear();
-
-    //     let mut bytes = Vec::with_capacity(1024);
-    //     let offset = serialize_object(
-    //         &Object::Directory(dir_id),
-    //         fake_hash_id,
-    //         &mut bytes,
-    //         &storage,
-    //         &strings,
-    //         &mut stats,
-    //         &mut batch,
-    //         &mut older_objects,
-    //         &mut repo,
-    //         offset,
-    //     )
-    //     .unwrap();
-
-    //     let object =
-    //         deserialize_object(&bytes, offset.unwrap(), &mut storage, &mut strings, &repo).unwrap();
-
-    //     if let Object::Directory(object) = object {
-    //         assert_eq!(
-    //             storage.get_owned_dir(dir_id, &mut strings, &repo).unwrap(),
-    //             storage.get_owned_dir(object, &mut strings, &repo).unwrap()
-    //         )
-    //     } else {
-    //         panic!();
-    //     }
-
-    //     // Test Object::Blob
-
-    //     // Not inlined value
-    //     let blob_id = storage.add_blob_by_ref(&[1, 2, 3, 4, 5, 6, 7, 8]).unwrap();
-
-    //     let mut bytes = Vec::with_capacity(1024);
-    //     let offset = serialize_object(
-    //         &Object::Blob(blob_id),
-    //         fake_hash_id,
-    //         &mut bytes,
-    //         &storage,
-    //         &strings,
-    //         &mut stats,
-    //         &mut batch,
-    //         &mut older_objects,
-    //         &mut repo,
-    //         Some(0.into()),
-    //     )
-    //     .unwrap();
-
-    //     let object =
-    //         deserialize_object(&bytes, offset.unwrap(), &mut storage, &mut strings, &repo).unwrap();
-    //     if let Object::Blob(object) = object {
-    //         let blob = storage.get_blob(object).unwrap();
-    //         assert_eq!(blob.as_ref(), &[1, 2, 3, 4, 5, 6, 7, 8]);
-    //     } else {
-    //         panic!();
-    //     }
-
-    //     // Test Object::Commit
-
-    //     let offset = repo.synchronize_data(&[], &bytes).unwrap();
-    //     bytes.clear();
-
-    //     let commit = Commit {
-    //         parent_commit_ref: Some(ObjectReference::new(HashId::new(9876), Some(1.into()))),
-    //         root_ref: ObjectReference::new(HashId::new(12345), Some(2.into())),
-    //         time: 123456,
-    //         author: "123".to_string(),
-    //         message: "abc".to_string(),
-    //     };
-
-    //     let offset = serialize_object(
-    //         &Object::Commit(Box::new(commit.clone())),
-    //         fake_hash_id,
-    //         &mut bytes,
-    //         &storage,
-    //         &strings,
-    //         &mut stats,
-    //         &mut batch,
-    //         &mut older_objects,
-    //         &mut repo,
-    //         offset,
-    //     )
-    //     .unwrap();
-
-    //     let object =
-    //         deserialize_object(&bytes, offset.unwrap(), &mut storage, &mut strings, &repo).unwrap();
-    //     if let Object::Commit(object) = object {
-    //         assert_eq!(*object, commit);
-    //     } else {
-    //         panic!();
-    //     }
-
-    //     // Test Object::Commit with no parent
-
-    //     let offset = repo.synchronize_data(&[], &bytes).unwrap();
-    //     bytes.clear();
-
-    //     let commit = Commit {
-    //         parent_commit_ref: None,
-    //         root_ref: ObjectReference::new(HashId::new(12), Some(3.into())),
-    //         time: 1234567,
-    //         author: "123456".repeat(100),
-    //         message: "abcd".repeat(100),
-    //     };
-
-    //     let offset = serialize_object(
-    //         &Object::Commit(Box::new(commit.clone())),
-    //         fake_hash_id,
-    //         &mut bytes,
-    //         &storage,
-    //         &strings,
-    //         &mut stats,
-    //         &mut batch,
-    //         &mut older_objects,
-    //         &mut repo,
-    //         offset,
-    //     )
-    //     .unwrap();
-
-    //     let object =
-    //         deserialize_object(&bytes, offset.unwrap(), &mut storage, &mut strings, &repo).unwrap();
-    //     if let Object::Commit(object) = object {
-    //         assert_eq!(*object, commit);
-    //     } else {
-    //         panic!();
-    //     }
-
-    //     let offset = repo.synchronize_data(&[], &bytes).unwrap();
-
-    //     bytes.clear();
-
-    //     let mut offsets = Vec::with_capacity(32);
-
-    //     // Test Inode::Directory
-
-    //     let mut pointers: [Option<Pointer>; 32] = Default::default();
-
-    //     for index in 0..pointers.len() {
-    //         let inode_value = Inode::Directory(DirectoryId::empty());
-    //         let inode_value_id = storage.add_inode(inode_value).unwrap();
-
-    //         let hash_id = HashId::new((index + 1) as u64).unwrap();
-
-    //         let offset = serialize_inode(
-    //             inode_value_id,
-    //             &mut bytes,
-    //             hash_id,
-    //             &storage,
-    //             &mut stats,
-    //             &mut repo,
-    //             offset.unwrap(),
-    //             &strings,
-    //         )
-    //         .unwrap();
-
-    //         offsets.push(offset);
-
-    //         pointers[index] = Some(Pointer::new_commited(
-    //             Some(hash_id),
-    //             Some(inode_value_id),
-    //             Some(offset),
-    //         ));
-    //     }
-
-    //     let inode = Inode::Pointers {
-    //         depth: 100,
-    //         nchildren: 200,
-    //         npointers: 250,
-    //         pointers,
-    //     };
-
-    //     let inode_id = storage.add_inode(inode).unwrap();
-
-    //     let hash_id = HashId::new(123).unwrap();
-    //     let offset = serialize_inode(
-    //         inode_id,
-    //         &mut bytes,
-    //         hash_id,
-    //         &storage,
-    //         &mut stats,
-    //         &mut repo,
-    //         offset.unwrap(),
-    //         &strings,
-    //     )
-    //     .unwrap();
-
-    //     repo.synchronize_data(&[], &bytes).unwrap();
-
-    //     let mut buffer = Vec::with_capacity(1000);
-    //     let inode_bytes = repo
-    //         .get_object_bytes(ObjectReference::new(None, Some(offset)), &mut buffer)
-    //         .unwrap();
-
-    //     let new_inode_id =
-    //         deserialize_inode(&inode_bytes, offset, &mut storage, &repo, &mut strings).unwrap();
-    //     let new_inode = storage.get_inode(new_inode_id).unwrap();
-
-    //     if let Inode::Pointers {
-    //         depth,
-    //         nchildren,
-    //         npointers,
-    //         pointers,
-    //     } = new_inode
-    //     {
-    //         assert_eq!(*depth, 100);
-    //         assert_eq!(*nchildren, 200);
-    //         assert_eq!(*npointers, 32);
-
-    //         for (index, pointer) in pointers.iter().enumerate() {
-    //             let pointer = pointer.as_ref().unwrap();
-    //             assert_eq!(pointer.get_offset().unwrap(), offsets[index]);
-    //         }
-    //     } else {
-    //         panic!()
-    //     }
-
-    //     // Test Inode::Value
-
-    //     let dir_id = DirectoryId::empty();
-    //     let dir_id = storage
-    //         .dir_insert(
-    //             dir_id,
-    //             "a",
-    //             DirEntry::new_commited(DirEntryKind::Blob, None, None).with_offset(1.into()),
-    //             &mut strings,
-    //             &repo,
-    //         )
-    //         .unwrap();
-    //     let dir_id = storage
-    //         .dir_insert(
-    //             dir_id,
-    //             "bab",
-    //             DirEntry::new_commited(DirEntryKind::Blob, None, None).with_offset(2.into()),
-    //             &mut strings,
-    //             &repo,
-    //         )
-    //         .unwrap();
-    //     let dir_id = storage
-    //         .dir_insert(
-    //             dir_id,
-    //             "0aaaaaaaaaaaaaaaaaaaaaaaaaaaaaaaaaaaaaaaaaaaaaaaaaa",
-    //             DirEntry::new_commited(DirEntryKind::Blob, None, None).with_offset(3.into()),
-    //             &mut strings,
-    //             &repo,
-    //         )
-    //         .unwrap();
-
-    //     let inode = Inode::Directory(dir_id);
-    //     let inode_id = storage.add_inode(inode).unwrap();
-
-    //     let offset = serialize_inode(
-    //         inode_id, &mut bytes, hash_id, &storage, &mut stats, &mut repo, offset, &strings,
-    //     )
-    //     .unwrap();
-
-    //     repo.synchronize_data(&[], &bytes).unwrap();
-    //     let mut buffer = Vec::with_capacity(1000);
-    //     let inode_bytes = repo
-    //         .get_object_bytes(ObjectReference::new(None, Some(offset)), &mut buffer)
-    //         .unwrap();
-
-    //     let new_inode_id =
-    //         deserialize_inode(&inode_bytes, offset, &mut storage, &repo, &mut strings).unwrap();
-    //     let new_inode = storage.get_inode(new_inode_id).unwrap().clone();
-
-    //     if let Inode::Directory(new_dir_id) = new_inode {
-    //         assert_eq!(
-    //             storage.get_owned_dir(dir_id, &mut strings, &repo).unwrap(),
-    //             storage
-    //                 .get_owned_dir(new_dir_id, &mut strings, &repo)
-    //                 .unwrap()
-    //         )
-    //     }
-    // }
-
-    // #[test]
-    // fn test_serialize_empty_blob() {
-    //     let mut repo = Persistent::try_new(None, true).expect("failed to create context");
-    //     let mut storage = Storage::new();
-    //     let mut strings = StringInterner::default();
-    //     let mut stats = SerializeStats::default();
-    //     let mut batch = Vec::new();
-    //     let mut older_objects = Vec::new();
-
-    //     let fake_hash_id = HashId::try_from(1).unwrap();
-
-    //     let blob_id = storage.add_blob_by_ref(&[]).unwrap();
-    //     let blob = Object::Blob(blob_id);
-    //     let blob_hash_id = hash_object(&blob, &mut repo, &storage, &strings).unwrap();
-
-    //     assert!(blob_hash_id.is_some());
-
-    //     let dir_id = DirectoryId::empty();
-    //     let dir_id = storage
-    //         .dir_insert(
-    //             dir_id,
-    //             "a",
-    //             DirEntry::new_commited(DirEntryKind::Blob, None, None).with_offset(1.into()),
-    //             &mut strings,
-    //             &repo,
-    //         )
-    //         .unwrap();
-
-    //     let mut bytes = Vec::with_capacity(1024);
-
-    //     let offset = serialize_object(
-    //         &Object::Directory(dir_id),
-    //         fake_hash_id,
-    //         &mut bytes,
-    //         &storage,
-    //         &strings,
-    //         &mut stats,
-    //         &mut batch,
-    //         &mut older_objects,
-    //         &mut repo,
-    //         Some(1.into()),
-    //     )
-    //     .unwrap();
-
-    //     let object =
-    //         deserialize_object(&bytes, offset.unwrap(), &mut storage, &mut strings, &repo).unwrap();
-
-    //     if let Object::Directory(object) = object {
-    //         assert_eq!(
-    //             storage.get_owned_dir(dir_id, &mut strings, &repo).unwrap(),
-    //             storage.get_owned_dir(object, &mut strings, &repo).unwrap()
-    //         )
-    //     } else {
-    //         panic!();
-    //     }
-    // }
-
-    // #[test]
-    // fn test_hash_id() {
-    //     let mut repo = Persistent::try_new(None, true).expect("failed to create context");
-    //     let mut output = Vec::with_capacity(10);
-    //     let mut stats = Default::default();
-
-    //     let number = HashId::new(10101).unwrap();
-
-    //     serialize_hash_id(number, &mut output, &mut repo, &mut stats).unwrap();
-    //     let (hash_id, size) = deserialize_hash_id(&output).unwrap();
-    //     assert_eq!(output.len(), 4);
-    //     assert_eq!(hash_id.unwrap(), number);
-    //     assert_eq!(size, 4);
-
-    //     output.clear();
-
-    //     let number = HashId::new((u32::MAX as u64) + 10).unwrap();
-
-    //     serialize_hash_id(number, &mut output, &mut repo, &mut stats).unwrap();
-    //     let (hash_id, size) = deserialize_hash_id(&output).unwrap();
-    //     assert_eq!(output.len(), 6);
-    //     assert_eq!(hash_id.unwrap(), number);
-    //     assert_eq!(size, 6);
-
-    //     output.clear();
-
-    //     let number = HashId::new(u32::MAX as u64).unwrap();
-
-    //     serialize_hash_id(number, &mut output, &mut repo, &mut stats).unwrap();
-    //     let (hash_id, size) = deserialize_hash_id(&output).unwrap();
-    //     assert_eq!(output.len(), 6);
-    //     assert_eq!(hash_id.unwrap(), number);
-    //     assert_eq!(size, 6);
-    // }
-
-    // #[test]
-    // fn test_inode_headers() {
-    //     let mut header = PointersOffsetsHeader::default();
-
-    //     for index in 0..32 {
-    //         header.set(index, RelativeOffsetLength::OneByte);
-    //         assert_eq!(header.get(index), RelativeOffsetLength::OneByte);
-
-    //         header.clear(index);
-    //         header.set(index, RelativeOffsetLength::TwoBytes);
-    //         assert_eq!(header.get(index), RelativeOffsetLength::TwoBytes);
-
-    //         header.clear(index);
-    //         header.set(index, RelativeOffsetLength::FourBytes);
-    //         assert_eq!(header.get(index), RelativeOffsetLength::FourBytes);
-
-    //         header.clear(index);
-    //         header.set(index, RelativeOffsetLength::EightBytes);
-    //         assert_eq!(header.get(index), RelativeOffsetLength::EightBytes);
-    //     }
-    // }
-=======
-    #[test]
-    fn test_serialize() {
-        let mut storage = Storage::new();
-        let mut strings = StringInterner::default();
-        let mut repo = Persistent::try_new(PersistentConfiguration {
-            db_path: None,
-            startup_check: true,
-            read_mode: false,
-        })
-        .unwrap();
-        let mut stats = SerializeStats::default();
-        let mut batch = Vec::new();
-        let mut older_objects = Vec::new();
-        let fake_hash_id = HashId::try_from(1).unwrap();
-
-        let offset = repo.synchronize_data(&[], &[0, 0, 0, 0, 0, 0]).unwrap();
-
-        // Test Object::Directory
-
-        let dir_id = DirectoryId::empty();
-        let dir_id = storage
-            .dir_insert(
-                dir_id,
-                "a",
-                DirEntry::new_commited(DirEntryKind::Blob, None, None).with_offset(1.into()),
-                &mut strings,
-                &repo,
-            )
-            .unwrap();
-        let dir_id = storage
-            .dir_insert(
-                dir_id,
-                "bab",
-                DirEntry::new_commited(DirEntryKind::Blob, None, None).with_offset(1.into()),
-                &mut strings,
-                &repo,
-            )
-            .unwrap();
-        let dir_id = storage
-            .dir_insert(
-                dir_id,
-                "0aaaaaaaaaaaaaaaaaaaaaaaaaaaaaaaaaaaaaaaaaaaaaaaaaa",
-                DirEntry::new_commited(DirEntryKind::Blob, None, None).with_offset(1.into()),
-                &mut strings,
-                &repo,
-            )
-            .unwrap();
-
-        let mut bytes = Vec::with_capacity(1024);
-        let offset = serialize_object(
-            &Object::Directory(dir_id),
-            fake_hash_id,
-            &mut bytes,
-            &storage,
-            &strings,
-            &mut stats,
-            &mut batch,
-            &mut older_objects,
-            &mut repo,
-            offset,
-        )
-        .unwrap();
-
-        let object =
-            deserialize_object(&bytes, offset.unwrap(), &mut storage, &mut strings, &repo).unwrap();
-
-        if let Object::Directory(object) = object {
-            assert_eq!(
-                storage.get_owned_dir(dir_id, &mut strings, &repo).unwrap(),
-                storage.get_owned_dir(object, &mut strings, &repo).unwrap()
-            )
-        } else {
-            panic!();
-        }
-
-        // Test Object::Directory (Shaped)
-
-        let dir_id = DirectoryId::empty();
-        let dir_id = storage
-            .dir_insert(
-                dir_id,
-                "a",
-                DirEntry::new_commited(DirEntryKind::Blob, None, None).with_offset(1.into()),
-                &mut strings,
-                &repo,
-            )
-            .unwrap();
-        let dir_id = storage
-            .dir_insert(
-                dir_id,
-                "bab",
-                DirEntry::new_commited(DirEntryKind::Blob, None, None).with_offset(2.into()),
-                &mut strings,
-                &repo,
-            )
-            .unwrap();
-        let dir_id = storage
-            .dir_insert(
-                dir_id,
-                "0aa",
-                DirEntry::new_commited(DirEntryKind::Blob, None, None).with_offset(3.into()),
-                &mut strings,
-                &repo,
-            )
-            .unwrap();
-
-        let offset = repo.synchronize_data(&[], &bytes).unwrap();
-        bytes.clear();
-
-        let mut bytes = Vec::with_capacity(1024);
-        let offset = serialize_object(
-            &Object::Directory(dir_id),
-            fake_hash_id,
-            &mut bytes,
-            &storage,
-            &strings,
-            &mut stats,
-            &mut batch,
-            &mut older_objects,
-            &mut repo,
-            offset,
-        )
-        .unwrap();
-
-        let object =
-            deserialize_object(&bytes, offset.unwrap(), &mut storage, &mut strings, &repo).unwrap();
-
-        if let Object::Directory(object) = object {
-            assert_eq!(
-                storage.get_owned_dir(dir_id, &mut strings, &repo).unwrap(),
-                storage.get_owned_dir(object, &mut strings, &repo).unwrap()
-            )
-        } else {
-            panic!();
-        }
-
-        // Test Object::Directory (Shaped)
-
-        let dir_id = DirectoryId::empty();
-        let dir_id = storage
-            .dir_insert(
-                dir_id,
-                "a1",
-                DirEntry::new_commited(DirEntryKind::Blob, None, None).with_offset(1.into()),
-                &mut strings,
-                &repo,
-            )
-            .unwrap();
-        let dir_id = storage
-            .dir_insert(
-                dir_id,
-                "bab1",
-                DirEntry::new_commited(DirEntryKind::Blob, None, None).with_offset(2.into()),
-                &mut strings,
-                &repo,
-            )
-            .unwrap();
-        let dir_id = storage
-            .dir_insert(
-                dir_id,
-                "0aa1",
-                DirEntry::new_commited(DirEntryKind::Blob, None, None).with_offset(3.into()),
-                &mut strings,
-                &repo,
-            )
-            .unwrap();
-
-        let offset = repo.synchronize_data(&[], &bytes).unwrap();
-        bytes.clear();
-
-        let mut bytes = Vec::with_capacity(1024);
-        let offset = serialize_object(
-            &Object::Directory(dir_id),
-            fake_hash_id,
-            &mut bytes,
-            &storage,
-            &strings,
-            &mut stats,
-            &mut batch,
-            &mut older_objects,
-            &mut repo,
-            offset,
-        )
-        .unwrap();
-
-        let object =
-            deserialize_object(&bytes, offset.unwrap(), &mut storage, &mut strings, &repo).unwrap();
-
-        if let Object::Directory(object) = object {
-            assert_eq!(
-                storage.get_owned_dir(dir_id, &mut strings, &repo).unwrap(),
-                storage.get_owned_dir(object, &mut strings, &repo).unwrap()
-            )
-        } else {
-            panic!();
-        }
-
-        // Test Object::Blob
-
-        // Not inlined value
-        let blob_id = storage.add_blob_by_ref(&[1, 2, 3, 4, 5, 6, 7, 8]).unwrap();
-
-        let mut bytes = Vec::with_capacity(1024);
-        let offset = serialize_object(
-            &Object::Blob(blob_id),
-            fake_hash_id,
-            &mut bytes,
-            &storage,
-            &strings,
-            &mut stats,
-            &mut batch,
-            &mut older_objects,
-            &mut repo,
-            Some(0.into()),
-        )
-        .unwrap();
-
-        let object =
-            deserialize_object(&bytes, offset.unwrap(), &mut storage, &mut strings, &repo).unwrap();
-        if let Object::Blob(object) = object {
-            let blob = storage.get_blob(object).unwrap();
-            assert_eq!(blob.as_ref(), &[1, 2, 3, 4, 5, 6, 7, 8]);
-        } else {
-            panic!();
-        }
-
-        // Test Object::Commit
-
-        let offset = repo.synchronize_data(&[], &bytes).unwrap();
-        bytes.clear();
-
-        let commit = Commit {
-            parent_commit_ref: Some(ObjectReference::new(HashId::new(9876), Some(1.into()))),
-            root_ref: ObjectReference::new(HashId::new(12345), Some(2.into())),
-            time: 123456,
-            author: "123".to_string(),
-            message: "abc".to_string(),
-        };
-
-        let offset = serialize_object(
-            &Object::Commit(Box::new(commit.clone())),
-            fake_hash_id,
-            &mut bytes,
-            &storage,
-            &strings,
-            &mut stats,
-            &mut batch,
-            &mut older_objects,
-            &mut repo,
-            offset,
-        )
-        .unwrap();
-
-        let object =
-            deserialize_object(&bytes, offset.unwrap(), &mut storage, &mut strings, &repo).unwrap();
-        if let Object::Commit(object) = object {
-            assert_eq!(*object, commit);
-        } else {
-            panic!();
-        }
-
-        // Test Object::Commit with no parent
-
-        let offset = repo.synchronize_data(&[], &bytes).unwrap();
-        bytes.clear();
-
-        let commit = Commit {
-            parent_commit_ref: None,
-            root_ref: ObjectReference::new(HashId::new(12), Some(3.into())),
-            time: 1234567,
-            author: "123456".repeat(100),
-            message: "abcd".repeat(100),
-        };
-
-        let offset = serialize_object(
-            &Object::Commit(Box::new(commit.clone())),
-            fake_hash_id,
-            &mut bytes,
-            &storage,
-            &strings,
-            &mut stats,
-            &mut batch,
-            &mut older_objects,
-            &mut repo,
-            offset,
-        )
-        .unwrap();
-
-        let object =
-            deserialize_object(&bytes, offset.unwrap(), &mut storage, &mut strings, &repo).unwrap();
-        if let Object::Commit(object) = object {
-            assert_eq!(*object, commit);
-        } else {
-            panic!();
-        }
-
-        let offset = repo.synchronize_data(&[], &bytes).unwrap();
-
-        bytes.clear();
-
-        let mut offsets = Vec::with_capacity(32);
-
-        // Test Inode::Directory
-
-        let mut pointers: [Option<PointerToInode>; 32] = Default::default();
-
-        for (index, pointer) in pointers.iter_mut().enumerate() {
-            let inode_value = Inode::Directory(DirectoryId::empty());
-            let inode_value_id = storage.add_inode(inode_value).unwrap();
-
-            let hash_id = HashId::new((index + 1) as u64).unwrap();
-
-            let offset = serialize_inode(
-                inode_value_id,
-                &mut bytes,
-                hash_id,
-                &storage,
-                &mut stats,
-                &mut repo,
-                offset.unwrap(),
-                &strings,
-            )
-            .unwrap();
-
-            offsets.push(offset);
-
-            *pointer = Some(PointerToInode::new_commited(
-                Some(hash_id),
-                Some(inode_value_id),
-                Some(offset),
-            ));
-        }
-
-        let inode = Inode::Pointers {
-            depth: 100,
-            nchildren: 200,
-            npointers: 250,
-            pointers,
-        };
-
-        let inode_id = storage.add_inode(inode).unwrap();
-
-        let hash_id = HashId::new(123).unwrap();
-        let offset = serialize_inode(
-            inode_id,
-            &mut bytes,
-            hash_id,
-            &storage,
-            &mut stats,
-            &mut repo,
-            offset.unwrap(),
-            &strings,
-        )
-        .unwrap();
-
-        repo.synchronize_data(&[], &bytes).unwrap();
-
-        let mut buffer = Vec::with_capacity(1000);
-        let inode_bytes = repo
-            .get_object_bytes(ObjectReference::new(None, Some(offset)), &mut buffer)
-            .unwrap();
-
-        let new_inode_id =
-            deserialize_inode(inode_bytes, offset, &mut storage, &repo, &mut strings).unwrap();
-        let new_inode = storage.get_inode(new_inode_id).unwrap();
-
-        if let Inode::Pointers {
-            depth,
-            nchildren,
-            npointers,
-            pointers,
-        } = new_inode
-        {
-            assert_eq!(*depth, 100);
-            assert_eq!(*nchildren, 200);
-            assert_eq!(*npointers, 32);
-
-            for (index, pointer) in pointers.iter().enumerate() {
-                let pointer = pointer.as_ref().unwrap();
-                assert_eq!(pointer.get_offset().unwrap(), offsets[index]);
-            }
-        } else {
-            panic!()
-        }
-
-        // Test Inode::Value
-
-        let dir_id = DirectoryId::empty();
-        let dir_id = storage
-            .dir_insert(
-                dir_id,
-                "a",
-                DirEntry::new_commited(DirEntryKind::Blob, None, None).with_offset(1.into()),
-                &mut strings,
-                &repo,
-            )
-            .unwrap();
-        let dir_id = storage
-            .dir_insert(
-                dir_id,
-                "bab",
-                DirEntry::new_commited(DirEntryKind::Blob, None, None).with_offset(2.into()),
-                &mut strings,
-                &repo,
-            )
-            .unwrap();
-        let dir_id = storage
-            .dir_insert(
-                dir_id,
-                "0aaaaaaaaaaaaaaaaaaaaaaaaaaaaaaaaaaaaaaaaaaaaaaaaaa",
-                DirEntry::new_commited(DirEntryKind::Blob, None, None).with_offset(3.into()),
-                &mut strings,
-                &repo,
-            )
-            .unwrap();
-
-        let inode = Inode::Directory(dir_id);
-        let inode_id = storage.add_inode(inode).unwrap();
-
-        let offset = serialize_inode(
-            inode_id, &mut bytes, hash_id, &storage, &mut stats, &mut repo, offset, &strings,
-        )
-        .unwrap();
-
-        repo.synchronize_data(&[], &bytes).unwrap();
-        let mut buffer = Vec::with_capacity(1000);
-        let inode_bytes = repo
-            .get_object_bytes(ObjectReference::new(None, Some(offset)), &mut buffer)
-            .unwrap();
-
-        let new_inode_id =
-            deserialize_inode(inode_bytes, offset, &mut storage, &repo, &mut strings).unwrap();
-        let new_inode = storage.get_inode(new_inode_id).unwrap().clone();
-
-        if let Inode::Directory(new_dir_id) = new_inode {
-            assert_eq!(
-                storage.get_owned_dir(dir_id, &mut strings, &repo).unwrap(),
-                storage
-                    .get_owned_dir(new_dir_id, &mut strings, &repo)
-                    .unwrap()
-            )
-        }
-    }
-
-    #[test]
-    fn test_serialize_empty_blob() {
-        let mut repo = Persistent::try_new(PersistentConfiguration {
-            db_path: None,
-            startup_check: true,
-            read_mode: false,
-        })
-        .expect("failed to create context");
-        let mut storage = Storage::new();
-        let mut strings = StringInterner::default();
-        let mut stats = SerializeStats::default();
-        let mut batch = Vec::new();
-        let mut older_objects = Vec::new();
-
-        let fake_hash_id = HashId::try_from(1).unwrap();
-
-        let blob_id = storage.add_blob_by_ref(&[]).unwrap();
-        let blob = Object::Blob(blob_id);
-        let blob_hash_id = hash_object(&blob, &mut repo, &storage, &strings).unwrap();
-
-        assert!(blob_hash_id.is_some());
-
-        let dir_id = DirectoryId::empty();
-        let dir_id = storage
-            .dir_insert(
-                dir_id,
-                "a",
-                DirEntry::new_commited(DirEntryKind::Blob, None, None).with_offset(1.into()),
-                &mut strings,
-                &repo,
-            )
-            .unwrap();
-
-        let mut bytes = Vec::with_capacity(1024);
-
-        let offset = serialize_object(
-            &Object::Directory(dir_id),
-            fake_hash_id,
-            &mut bytes,
-            &storage,
-            &strings,
-            &mut stats,
-            &mut batch,
-            &mut older_objects,
-            &mut repo,
-            Some(1.into()),
-        )
-        .unwrap();
-
-        let object =
-            deserialize_object(&bytes, offset.unwrap(), &mut storage, &mut strings, &repo).unwrap();
-
-        if let Object::Directory(object) = object {
-            assert_eq!(
-                storage.get_owned_dir(dir_id, &mut strings, &repo).unwrap(),
-                storage.get_owned_dir(object, &mut strings, &repo).unwrap()
-            )
-        } else {
-            panic!();
-        }
-    }
-
-    #[test]
-    fn test_hash_id() {
-        let mut repo = Persistent::try_new(PersistentConfiguration {
-            db_path: None,
-            startup_check: true,
-            read_mode: false,
-        })
-        .expect("failed to create context");
-        let mut output = Vec::with_capacity(10);
-        let mut stats = Default::default();
-
-        let number = HashId::new(10101).unwrap();
-
-        serialize_hash_id(number, &mut output, &mut repo, &mut stats).unwrap();
-        let (hash_id, size) = deserialize_hash_id(&output).unwrap();
-        assert_eq!(output.len(), 4);
-        assert_eq!(hash_id.unwrap(), number);
-        assert_eq!(size, 4);
-
-        output.clear();
-
-        let number = HashId::new((u32::MAX as u64) + 10).unwrap();
-
-        serialize_hash_id(number, &mut output, &mut repo, &mut stats).unwrap();
-        let (hash_id, size) = deserialize_hash_id(&output).unwrap();
-        assert_eq!(output.len(), 6);
-        assert_eq!(hash_id.unwrap(), number);
-        assert_eq!(size, 6);
-
-        output.clear();
-
-        let number = HashId::new(u32::MAX as u64).unwrap();
-
-        serialize_hash_id(number, &mut output, &mut repo, &mut stats).unwrap();
-        let (hash_id, size) = deserialize_hash_id(&output).unwrap();
-        assert_eq!(output.len(), 6);
-        assert_eq!(hash_id.unwrap(), number);
-        assert_eq!(size, 6);
-    }
-
-    #[test]
-    fn test_inode_headers() {
-        let mut header = PointersOffsetsHeader::default();
-
-        for index in 0..32 {
-            header.set(index, RelativeOffsetLength::OneByte);
-            assert_eq!(header.get(index), RelativeOffsetLength::OneByte);
-
-            header.clear(index);
-            header.set(index, RelativeOffsetLength::TwoBytes);
-            assert_eq!(header.get(index), RelativeOffsetLength::TwoBytes);
-
-            header.clear(index);
-            header.set(index, RelativeOffsetLength::FourBytes);
-            assert_eq!(header.get(index), RelativeOffsetLength::FourBytes);
-
-            header.clear(index);
-            header.set(index, RelativeOffsetLength::EightBytes);
-            assert_eq!(header.get(index), RelativeOffsetLength::EightBytes);
-        }
-    }
->>>>>>> d94ba631
-}+// #[cfg(test)]
+// mod tests {
+//     use std::convert::TryFrom;
+
+//     use tezos_timing::SerializeStats;
+
+//     use crate::kv_store::persistent::PersistentConfiguration;
+//     use crate::persistent::KeyValueStoreBackend;
+//     use crate::working_tree::string_interner::StringInterner;
+//     use crate::{
+//         hash::hash_object, kv_store::persistent::Persistent, working_tree::storage::DirectoryId,
+//     };
+
+//     use super::*;
+
+//     #[test]
+//     fn test_serialize() {
+//         let mut storage = Storage::new();
+//         let mut strings = StringInterner::default();
+//         let mut repo = Persistent::try_new(PersistentConfiguration {
+//             db_path: None,
+//             startup_check: true,
+//             read_mode: false,
+//         })
+//         .unwrap();
+//         let mut stats = SerializeStats::default();
+//         let mut batch = Vec::new();
+//         let mut older_objects = Vec::new();
+//         let fake_hash_id = HashId::try_from(1).unwrap();
+
+//         let offset = repo.synchronize_data(&[], &[0, 0, 0, 0, 0, 0]).unwrap();
+
+//         // Test Object::Directory
+
+//         let dir_id = DirectoryId::empty();
+//         let dir_id = storage
+//             .dir_insert(
+//                 dir_id,
+//                 "a",
+//                 DirEntry::new_commited(DirEntryKind::Blob, None, None).with_offset(1.into()),
+//                 &mut strings,
+//                 &repo,
+//             )
+//             .unwrap();
+//         let dir_id = storage
+//             .dir_insert(
+//                 dir_id,
+//                 "bab",
+//                 DirEntry::new_commited(DirEntryKind::Blob, None, None).with_offset(1.into()),
+//                 &mut strings,
+//                 &repo,
+//             )
+//             .unwrap();
+//         let dir_id = storage
+//             .dir_insert(
+//                 dir_id,
+//                 "0aaaaaaaaaaaaaaaaaaaaaaaaaaaaaaaaaaaaaaaaaaaaaaaaaa",
+//                 DirEntry::new_commited(DirEntryKind::Blob, None, None).with_offset(1.into()),
+//                 &mut strings,
+//                 &repo,
+//             )
+//             .unwrap();
+
+//         let mut bytes = Vec::with_capacity(1024);
+//         let offset = serialize_object(
+//             &Object::Directory(dir_id),
+//             fake_hash_id,
+//             &mut bytes,
+//             &storage,
+//             &strings,
+//             &mut stats,
+//             &mut batch,
+//             &mut older_objects,
+//             &mut repo,
+//             offset,
+//         )
+//         .unwrap();
+
+//         let object =
+//             deserialize_object(&bytes, offset.unwrap(), &mut storage, &mut strings, &repo).unwrap();
+
+//         if let Object::Directory(object) = object {
+//             assert_eq!(
+//                 storage.get_owned_dir(dir_id, &mut strings, &repo).unwrap(),
+//                 storage.get_owned_dir(object, &mut strings, &repo).unwrap()
+//             )
+//         } else {
+//             panic!();
+//         }
+
+//         // Test Object::Directory (Shaped)
+
+//         let dir_id = DirectoryId::empty();
+//         let dir_id = storage
+//             .dir_insert(
+//                 dir_id,
+//                 "a",
+//                 DirEntry::new_commited(DirEntryKind::Blob, None, None).with_offset(1.into()),
+//                 &mut strings,
+//                 &repo,
+//             )
+//             .unwrap();
+//         let dir_id = storage
+//             .dir_insert(
+//                 dir_id,
+//                 "bab",
+//                 DirEntry::new_commited(DirEntryKind::Blob, None, None).with_offset(2.into()),
+//                 &mut strings,
+//                 &repo,
+//             )
+//             .unwrap();
+//         let dir_id = storage
+//             .dir_insert(
+//                 dir_id,
+//                 "0aa",
+//                 DirEntry::new_commited(DirEntryKind::Blob, None, None).with_offset(3.into()),
+//                 &mut strings,
+//                 &repo,
+//             )
+//             .unwrap();
+
+//         let offset = repo.synchronize_data(&[], &bytes).unwrap();
+//         bytes.clear();
+
+//         let mut bytes = Vec::with_capacity(1024);
+//         let offset = serialize_object(
+//             &Object::Directory(dir_id),
+//             fake_hash_id,
+//             &mut bytes,
+//             &storage,
+//             &strings,
+//             &mut stats,
+//             &mut batch,
+//             &mut older_objects,
+//             &mut repo,
+//             offset,
+//         )
+//         .unwrap();
+
+//         let object =
+//             deserialize_object(&bytes, offset.unwrap(), &mut storage, &mut strings, &repo).unwrap();
+
+//         if let Object::Directory(object) = object {
+//             assert_eq!(
+//                 storage.get_owned_dir(dir_id, &mut strings, &repo).unwrap(),
+//                 storage.get_owned_dir(object, &mut strings, &repo).unwrap()
+//             )
+//         } else {
+//             panic!();
+//         }
+
+//         // Test Object::Directory (Shaped)
+
+//         let dir_id = DirectoryId::empty();
+//         let dir_id = storage
+//             .dir_insert(
+//                 dir_id,
+//                 "a1",
+//                 DirEntry::new_commited(DirEntryKind::Blob, None, None).with_offset(1.into()),
+//                 &mut strings,
+//                 &repo,
+//             )
+//             .unwrap();
+//         let dir_id = storage
+//             .dir_insert(
+//                 dir_id,
+//                 "bab1",
+//                 DirEntry::new_commited(DirEntryKind::Blob, None, None).with_offset(2.into()),
+//                 &mut strings,
+//                 &repo,
+//             )
+//             .unwrap();
+//         let dir_id = storage
+//             .dir_insert(
+//                 dir_id,
+//                 "0aa1",
+//                 DirEntry::new_commited(DirEntryKind::Blob, None, None).with_offset(3.into()),
+//                 &mut strings,
+//                 &repo,
+//             )
+//             .unwrap();
+
+//         let offset = repo.synchronize_data(&[], &bytes).unwrap();
+//         bytes.clear();
+
+//         let mut bytes = Vec::with_capacity(1024);
+//         let offset = serialize_object(
+//             &Object::Directory(dir_id),
+//             fake_hash_id,
+//             &mut bytes,
+//             &storage,
+//             &strings,
+//             &mut stats,
+//             &mut batch,
+//             &mut older_objects,
+//             &mut repo,
+//             offset,
+//         )
+//         .unwrap();
+
+//         let object =
+//             deserialize_object(&bytes, offset.unwrap(), &mut storage, &mut strings, &repo).unwrap();
+
+//         if let Object::Directory(object) = object {
+//             assert_eq!(
+//                 storage.get_owned_dir(dir_id, &mut strings, &repo).unwrap(),
+//                 storage.get_owned_dir(object, &mut strings, &repo).unwrap()
+//             )
+//         } else {
+//             panic!();
+//         }
+
+//         // Test Object::Blob
+
+//         // Not inlined value
+//         let blob_id = storage.add_blob_by_ref(&[1, 2, 3, 4, 5, 6, 7, 8]).unwrap();
+
+//         let mut bytes = Vec::with_capacity(1024);
+//         let offset = serialize_object(
+//             &Object::Blob(blob_id),
+//             fake_hash_id,
+//             &mut bytes,
+//             &storage,
+//             &strings,
+//             &mut stats,
+//             &mut batch,
+//             &mut older_objects,
+//             &mut repo,
+//             Some(0.into()),
+//         )
+//         .unwrap();
+
+//         let object =
+//             deserialize_object(&bytes, offset.unwrap(), &mut storage, &mut strings, &repo).unwrap();
+//         if let Object::Blob(object) = object {
+//             let blob = storage.get_blob(object).unwrap();
+//             assert_eq!(blob.as_ref(), &[1, 2, 3, 4, 5, 6, 7, 8]);
+//         } else {
+//             panic!();
+//         }
+
+//         // Test Object::Commit
+
+//         let offset = repo.synchronize_data(&[], &bytes).unwrap();
+//         bytes.clear();
+
+//         let commit = Commit {
+//             parent_commit_ref: Some(ObjectReference::new(HashId::new(9876), Some(1.into()))),
+//             root_ref: ObjectReference::new(HashId::new(12345), Some(2.into())),
+//             time: 123456,
+//             author: "123".to_string(),
+//             message: "abc".to_string(),
+//         };
+
+//         let offset = serialize_object(
+//             &Object::Commit(Box::new(commit.clone())),
+//             fake_hash_id,
+//             &mut bytes,
+//             &storage,
+//             &strings,
+//             &mut stats,
+//             &mut batch,
+//             &mut older_objects,
+//             &mut repo,
+//             offset,
+//         )
+//         .unwrap();
+
+//         let object =
+//             deserialize_object(&bytes, offset.unwrap(), &mut storage, &mut strings, &repo).unwrap();
+//         if let Object::Commit(object) = object {
+//             assert_eq!(*object, commit);
+//         } else {
+//             panic!();
+//         }
+
+//         // Test Object::Commit with no parent
+
+//         let offset = repo.synchronize_data(&[], &bytes).unwrap();
+//         bytes.clear();
+
+//         let commit = Commit {
+//             parent_commit_ref: None,
+//             root_ref: ObjectReference::new(HashId::new(12), Some(3.into())),
+//             time: 1234567,
+//             author: "123456".repeat(100),
+//             message: "abcd".repeat(100),
+//         };
+
+//         let offset = serialize_object(
+//             &Object::Commit(Box::new(commit.clone())),
+//             fake_hash_id,
+//             &mut bytes,
+//             &storage,
+//             &strings,
+//             &mut stats,
+//             &mut batch,
+//             &mut older_objects,
+//             &mut repo,
+//             offset,
+//         )
+//         .unwrap();
+
+//         let object =
+//             deserialize_object(&bytes, offset.unwrap(), &mut storage, &mut strings, &repo).unwrap();
+//         if let Object::Commit(object) = object {
+//             assert_eq!(*object, commit);
+//         } else {
+//             panic!();
+//         }
+
+//         let offset = repo.synchronize_data(&[], &bytes).unwrap();
+
+//         bytes.clear();
+
+//         let mut offsets = Vec::with_capacity(32);
+
+//         // Test Inode::Directory
+
+//         let mut pointers: [Option<PointerToInode>; 32] = Default::default();
+
+//         for (index, pointer) in pointers.iter_mut().enumerate() {
+//             let inode_value = Inode::Directory(DirectoryId::empty());
+//             let inode_value_id = storage.add_inode(inode_value).unwrap();
+
+//             let hash_id = HashId::new((index + 1) as u64).unwrap();
+
+//             let offset = serialize_inode(
+//                 inode_value_id,
+//                 &mut bytes,
+//                 hash_id,
+//                 &storage,
+//                 &mut stats,
+//                 &mut repo,
+//                 offset.unwrap(),
+//                 &strings,
+//             )
+//             .unwrap();
+
+//             offsets.push(offset);
+
+//             *pointer = Some(PointerToInode::new_commited(
+//                 Some(hash_id),
+//                 Some(inode_value_id),
+//                 Some(offset),
+//             ));
+//         }
+
+//         let inode = Inode::Pointers {
+//             depth: 100,
+//             nchildren: 200,
+//             npointers: 250,
+//             pointers,
+//         };
+
+//         let inode_id = storage.add_inode(inode).unwrap();
+
+//         let hash_id = HashId::new(123).unwrap();
+//         let offset = serialize_inode(
+//             inode_id,
+//             &mut bytes,
+//             hash_id,
+//             &storage,
+//             &mut stats,
+//             &mut repo,
+//             offset.unwrap(),
+//             &strings,
+//         )
+//         .unwrap();
+
+//         repo.synchronize_data(&[], &bytes).unwrap();
+
+//         let mut buffer = Vec::with_capacity(1000);
+//         let inode_bytes = repo
+//             .get_object_bytes(ObjectReference::new(None, Some(offset)), &mut buffer)
+//             .unwrap();
+
+//         let new_inode_id =
+//             deserialize_inode(inode_bytes, offset, &mut storage, &repo, &mut strings).unwrap();
+//         let new_inode = storage.get_inode(new_inode_id).unwrap();
+
+//         if let Inode::Pointers {
+//             depth,
+//             nchildren,
+//             npointers,
+//             pointers,
+//         } = new_inode
+//         {
+//             assert_eq!(*depth, 100);
+//             assert_eq!(*nchildren, 200);
+//             assert_eq!(*npointers, 32);
+
+//             for (index, pointer) in pointers.iter().enumerate() {
+//                 let pointer = pointer.as_ref().unwrap();
+//                 assert_eq!(pointer.get_offset().unwrap(), offsets[index]);
+//             }
+//         } else {
+//             panic!()
+//         }
+
+//         // Test Inode::Value
+
+//         let dir_id = DirectoryId::empty();
+//         let dir_id = storage
+//             .dir_insert(
+//                 dir_id,
+//                 "a",
+//                 DirEntry::new_commited(DirEntryKind::Blob, None, None).with_offset(1.into()),
+//                 &mut strings,
+//                 &repo,
+//             )
+//             .unwrap();
+//         let dir_id = storage
+//             .dir_insert(
+//                 dir_id,
+//                 "bab",
+//                 DirEntry::new_commited(DirEntryKind::Blob, None, None).with_offset(2.into()),
+//                 &mut strings,
+//                 &repo,
+//             )
+//             .unwrap();
+//         let dir_id = storage
+//             .dir_insert(
+//                 dir_id,
+//                 "0aaaaaaaaaaaaaaaaaaaaaaaaaaaaaaaaaaaaaaaaaaaaaaaaaa",
+//                 DirEntry::new_commited(DirEntryKind::Blob, None, None).with_offset(3.into()),
+//                 &mut strings,
+//                 &repo,
+//             )
+//             .unwrap();
+
+//         let inode = Inode::Directory(dir_id);
+//         let inode_id = storage.add_inode(inode).unwrap();
+
+//         let offset = serialize_inode(
+//             inode_id, &mut bytes, hash_id, &storage, &mut stats, &mut repo, offset, &strings,
+//         )
+//         .unwrap();
+
+//         repo.synchronize_data(&[], &bytes).unwrap();
+//         let mut buffer = Vec::with_capacity(1000);
+//         let inode_bytes = repo
+//             .get_object_bytes(ObjectReference::new(None, Some(offset)), &mut buffer)
+//             .unwrap();
+
+//         let new_inode_id =
+//             deserialize_inode(inode_bytes, offset, &mut storage, &repo, &mut strings).unwrap();
+//         let new_inode = storage.get_inode(new_inode_id).unwrap().clone();
+
+//         if let Inode::Directory(new_dir_id) = new_inode {
+//             assert_eq!(
+//                 storage.get_owned_dir(dir_id, &mut strings, &repo).unwrap(),
+//                 storage
+//                     .get_owned_dir(new_dir_id, &mut strings, &repo)
+//                     .unwrap()
+//             )
+//         }
+//     }
+
+//     #[test]
+//     fn test_serialize_empty_blob() {
+//         let mut repo = Persistent::try_new(PersistentConfiguration {
+//             db_path: None,
+//             startup_check: true,
+//             read_mode: false,
+//         })
+//         .expect("failed to create context");
+//         let mut storage = Storage::new();
+//         let mut strings = StringInterner::default();
+//         let mut stats = SerializeStats::default();
+//         let mut batch = Vec::new();
+//         let mut older_objects = Vec::new();
+
+//         let fake_hash_id = HashId::try_from(1).unwrap();
+
+//         let blob_id = storage.add_blob_by_ref(&[]).unwrap();
+//         let blob = Object::Blob(blob_id);
+//         let blob_hash_id = hash_object(&blob, &mut repo, &storage, &strings).unwrap();
+
+//         assert!(blob_hash_id.is_some());
+
+//         let dir_id = DirectoryId::empty();
+//         let dir_id = storage
+//             .dir_insert(
+//                 dir_id,
+//                 "a",
+//                 DirEntry::new_commited(DirEntryKind::Blob, None, None).with_offset(1.into()),
+//                 &mut strings,
+//                 &repo,
+//             )
+//             .unwrap();
+
+//         let mut bytes = Vec::with_capacity(1024);
+
+//         let offset = serialize_object(
+//             &Object::Directory(dir_id),
+//             fake_hash_id,
+//             &mut bytes,
+//             &storage,
+//             &strings,
+//             &mut stats,
+//             &mut batch,
+//             &mut older_objects,
+//             &mut repo,
+//             Some(1.into()),
+//         )
+//         .unwrap();
+
+//         let object =
+//             deserialize_object(&bytes, offset.unwrap(), &mut storage, &mut strings, &repo).unwrap();
+
+//         if let Object::Directory(object) = object {
+//             assert_eq!(
+//                 storage.get_owned_dir(dir_id, &mut strings, &repo).unwrap(),
+//                 storage.get_owned_dir(object, &mut strings, &repo).unwrap()
+//             )
+//         } else {
+//             panic!();
+//         }
+//     }
+
+//     #[test]
+//     fn test_hash_id() {
+//         let mut repo = Persistent::try_new(PersistentConfiguration {
+//             db_path: None,
+//             startup_check: true,
+//             read_mode: false,
+//         })
+//         .expect("failed to create context");
+//         let mut output = Vec::with_capacity(10);
+//         let mut stats = Default::default();
+
+//         let number = HashId::new(10101).unwrap();
+
+//         serialize_hash_id(number, &mut output, &mut repo, &mut stats).unwrap();
+//         let (hash_id, size) = deserialize_hash_id(&output).unwrap();
+//         assert_eq!(output.len(), 4);
+//         assert_eq!(hash_id.unwrap(), number);
+//         assert_eq!(size, 4);
+
+//         output.clear();
+
+//         let number = HashId::new((u32::MAX as u64) + 10).unwrap();
+
+//         serialize_hash_id(number, &mut output, &mut repo, &mut stats).unwrap();
+//         let (hash_id, size) = deserialize_hash_id(&output).unwrap();
+//         assert_eq!(output.len(), 6);
+//         assert_eq!(hash_id.unwrap(), number);
+//         assert_eq!(size, 6);
+
+//         output.clear();
+
+//         let number = HashId::new(u32::MAX as u64).unwrap();
+
+//         serialize_hash_id(number, &mut output, &mut repo, &mut stats).unwrap();
+//         let (hash_id, size) = deserialize_hash_id(&output).unwrap();
+//         assert_eq!(output.len(), 6);
+//         assert_eq!(hash_id.unwrap(), number);
+//         assert_eq!(size, 6);
+//     }
+
+//     #[test]
+//     fn test_inode_headers() {
+//         let mut header = PointersOffsetsHeader::default();
+
+//         for index in 0..32 {
+//             header.set(index, RelativeOffsetLength::OneByte);
+//             assert_eq!(header.get(index), RelativeOffsetLength::OneByte);
+
+//             header.clear(index);
+//             header.set(index, RelativeOffsetLength::TwoBytes);
+//             assert_eq!(header.get(index), RelativeOffsetLength::TwoBytes);
+
+//             header.clear(index);
+//             header.set(index, RelativeOffsetLength::FourBytes);
+//             assert_eq!(header.get(index), RelativeOffsetLength::FourBytes);
+
+//             header.clear(index);
+//             header.set(index, RelativeOffsetLength::EightBytes);
+//             assert_eq!(header.get(index), RelativeOffsetLength::EightBytes);
+//         }
+//     }
+// }