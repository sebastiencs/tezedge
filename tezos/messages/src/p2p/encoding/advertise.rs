// Copyright (c) SimpleStaking, Viable Systems and Tezedge Contributors
// SPDX-License-Identifier: MIT

use std::net::SocketAddr;

use getset::Getters;
use serde::{Deserialize, Serialize};

use tezos_encoding::enc::BinWriter;
use tezos_encoding::encoding::HasEncoding;
use tezos_encoding::nom::NomReader;

use super::limits::{ADVERTISE_ID_LIST_MAX_LENGTH, P2P_POINT_MAX_SIZE};

#[cfg_attr(feature = "fuzzing", derive(fuzzcheck::DefaultMutator))]
<<<<<<< HEAD
#[derive(
    Serialize,
    Deserialize,
    Eq,
    PartialEq,
    Debug,
    Getters,
    Clone,
    HasEncoding,
    NomReader,
    BinWriter,
    tezos_encoding::generator::Generated,
)]
=======
#[derive(Serialize, Deserialize, Debug, Getters, Clone, HasEncoding, NomReader, BinWriter)]
>>>>>>> d2ab58ae
pub struct AdvertiseMessage {
    #[get = "pub"]
    #[encoding(list = "ADVERTISE_ID_LIST_MAX_LENGTH", bounded = "P2P_POINT_MAX_SIZE")]
    id: Vec<String>,
}

impl AdvertiseMessage {
    pub fn new<I>(addresses: I) -> Self
    where
        I: IntoIterator<Item = SocketAddr>,
    {
        Self {
            id: addresses
                .into_iter()
                .map(|address| format!("{}", address))
                .collect(),
        }
    }
}<|MERGE_RESOLUTION|>--- conflicted
+++ resolved
@@ -13,23 +13,9 @@
 use super::limits::{ADVERTISE_ID_LIST_MAX_LENGTH, P2P_POINT_MAX_SIZE};
 
 #[cfg_attr(feature = "fuzzing", derive(fuzzcheck::DefaultMutator))]
-<<<<<<< HEAD
 #[derive(
-    Serialize,
-    Deserialize,
-    Eq,
-    PartialEq,
-    Debug,
-    Getters,
-    Clone,
-    HasEncoding,
-    NomReader,
-    BinWriter,
-    tezos_encoding::generator::Generated,
+    Serialize, Deserialize, Eq, PartialEq, Debug, Getters, Clone, HasEncoding, NomReader, BinWriter,
 )]
-=======
-#[derive(Serialize, Deserialize, Debug, Getters, Clone, HasEncoding, NomReader, BinWriter)]
->>>>>>> d2ab58ae
 pub struct AdvertiseMessage {
     #[get = "pub"]
     #[encoding(list = "ADVERTISE_ID_LIST_MAX_LENGTH", bounded = "P2P_POINT_MAX_SIZE")]
