--- conflicted
+++ resolved
@@ -6,22 +6,12 @@
 use std::sync::{Arc, Mutex};
 use std::time::{Duration, Instant};
 
-<<<<<<< HEAD
-use slog::Logger;
-
-=======
->>>>>>> ca65e9f6
 use crypto::hash::{BlockHash, OperationHash};
 use networking::PeerId;
 use tezos_messages::p2p::encoding::block_header::Level;
 use tezos_messages::p2p::encoding::limits;
 use tezos_messages::p2p::encoding::prelude::MetadataMessage;
 
-<<<<<<< HEAD
-use crate::shell_automaton_manager::ShellAutomatonSender;
-use crate::state::data_requester::tell_peer;
-=======
->>>>>>> ca65e9f6
 use crate::state::synchronization_state::UpdateIsBootstrapped;
 use crate::state::StateError;
 
@@ -139,67 +129,6 @@
                     && mempool_operations_request_last.elapsed() > timeout
             }
         }
-<<<<<<< HEAD
-
-        self.missing_mempool_operations
-            .push((operation_hash, mempool_type));
-    }
-
-    pub fn schedule_missing_operations_for_mempool(
-        shell_automaton: &ShellAutomatonSender,
-        peers: &mut HashMap<SocketAddr, PeerState>,
-        log: &Logger,
-    ) {
-        peers
-            .values_mut()
-            .filter(|peer| !peer.missing_mempool_operations.is_empty())
-            .filter(|peer| peer.available_mempool_operations_queue_capacity() > 0)
-            .for_each(|peer| {
-                let num_opts_to_get = cmp::min(
-                    peer.missing_mempool_operations.len(),
-                    peer.available_mempool_operations_queue_capacity(),
-                );
-                let ops_to_enqueue = peer
-                    .missing_mempool_operations
-                    .drain(0..num_opts_to_get)
-                    .collect::<Vec<_>>();
-
-                ops_to_enqueue
-                    .iter()
-                    .cloned()
-                    .for_each(|(op_hash, op_type)| {
-                        peer.queued_mempool_operations.insert(op_hash, op_type);
-                    });
-
-                let ops_to_get: Vec<OperationHash> = ops_to_enqueue
-                    .into_iter()
-                    .map(|(op_hash, _)| op_hash)
-                    .collect();
-
-                peer.mempool_operations_request_last = Instant::now();
-
-                if limits::GET_OPERATIONS_MAX_LENGTH > 0 {
-                    ops_to_get
-                        .chunks(limits::GET_OPERATIONS_MAX_LENGTH)
-                        .for_each(|ops_to_get| {
-                            tell_peer(
-                                &shell_automaton,
-                                &peer.peer_id,
-                                GetOperationsMessage::new(ops_to_get.into()).into(),
-                                log,
-                            );
-                        });
-                } else {
-                    tell_peer(
-                        &shell_automaton,
-                        &peer.peer_id,
-                        GetOperationsMessage::new(ops_to_get).into(),
-                        log,
-                    );
-                }
-            });
-=======
->>>>>>> ca65e9f6
     }
 }
 
